/*
Package cmd is the entry point for the command line tool. It defines the root command and its flags.
*/
package cmd

import (
	"bytes"
	"context"
	"fmt"
	"io"
	"os"
	"path/filepath"
	"time"

	"atomicgo.dev/keyboard/keys"
	"github.com/pterm/pterm"
	"github.com/pterm/pterm/putils"
	"github.com/spf13/cobra"
	v1 "k8s.io/api/core/v1"
	"k8s.io/apimachinery/pkg/api/errors"
	metav1 "k8s.io/apimachinery/pkg/apis/meta/v1"
	"k8s.io/client-go/kubernetes"
	"k8s.io/client-go/tools/clientcmd"
	"k8s.io/client-go/util/homedir"
)

var (
	// BuildVersion is the version of the build, passed in by the build system
	BuildVersion = "development"
)
var (
	kubeconfig, namespace, customLogPath, since *string
	client                                      *kubernetes.Clientset
	labels                                      *[]string
	tail                                        *int64
)

var (
	fileLogs            = fileLog{Path: "logs/" + time.Now().Format("2006-01-02T15:04")}
	logReverse, allPods *bool
	anyLogFound         bool
)

type fileLog struct {
	Name string
	Path string
}

func splashScreen() {

	pterm.DefaultBigText.WithLetters(
		putils.LettersFromStringWithStyle("K", pterm.FgBlue.ToStyle()),
		putils.LettersFromStringWithStyle("Logs", pterm.FgWhite.ToStyle())).
		Render() // Render the big text to the terminal

	pterm.DefaultParagraph.Printfln("Version: %s", BuildVersion)
}

func configLogPath() {
	if *customLogPath != "" {
		fileLogs.Path = *customLogPath
	}
}

func configClient() {

	// use the current context in kubeconfig
	config, err := clientcmd.BuildConfigFromFlags("", *kubeconfig)
	if err != nil {
		panic(err.Error())
	}

	// create the client
	client, err = kubernetes.NewForConfig(config)
	if err != nil {
		panic(err.Error())
	}
}

func configNamespace() {
	if *namespace == "" {
		*namespace = getCurrentNamespace(*kubeconfig)
	}

	// check if namespace exists
	_, err := client.CoreV1().Namespaces().Get(context.TODO(), *namespace, metav1.GetOptions{})
	if err != nil {
		pterm.Warning.Printfln("Namespace %s not found", *namespace)
		listNamespaces()
	}

	pterm.Info.Printfln("Using Namespace: %s", pterm.Green(*namespace))
}

func listNamespaces() {
	// get namespaces and prompt user to select one
	namespaces, err := client.CoreV1().Namespaces().List(context.TODO(), metav1.ListOptions{})
	if err != nil {
		panic(err.Error())
	}
	var ns []string
	for _, n := range namespaces.Items {
		ns = append(ns, n.Name)
	}

	// Use PTerm's interactive select feature to present the options to the user and capture their selection
	// The Show() method displays the options and waits for the user's input
	*namespace, _ = pterm.DefaultInteractiveSelect.
		WithOptions(ns).
		WithDefaultText("Select a Namespace").
		Show()
}

func listPods(namespace string) {

	pods, err := client.CoreV1().Pods(namespace).List(context.TODO(), metav1.ListOptions{})
	if err != nil {
		panic(err.Error())
	}

	var podMap = make(map[string]v1.Pod)
	var podNames []string
	for _, pod := range pods.Items {
		// is the pod ready?
		for _, condition := range pod.Status.Conditions {
			if condition.Type == v1.PodReady && condition.Status == v1.ConditionTrue {
				podMap[pod.Name] = pod
				podNames = append(podNames, pod.Name)
				break
			}
		}
	}

	if len(podNames) == 0 {
		pterm.Error.Printfln("No pods found in namespace %s", namespace)
		return
	}

	if !*allPods {
		selectPods(&podNames)
		if len(podNames) == 0 {
			pterm.Error.Printfln("No pods selected")
			return
		}
	}

	for _, podName := range podNames {
		var podList v1.PodList
		podList.Items = append(podList.Items, podMap[podName])
		getPodLogs(namespace, podList)
	}
}

func selectPods(podNames *[]string) {
	// Create a new interactive multiselect printer with the options
	// Disable the filter and set the keys for confirming and selecting options
	printer := pterm.DefaultInteractiveMultiselect.
		WithOptions(*podNames).
		WithFilter(false).
		WithKeyConfirm(keys.Enter).
		WithKeySelect(keys.Space).
		WithMaxHeight(15).
		WithDefaultText("Select Pods to get logs")

	// Show the interactive multiselect and get the selected options
	selectedPods, _ := printer.Show()

	*podNames = selectedPods
}

// Get the default namespace specified in the KUBECONFIG file current context
func getCurrentNamespace(kubeconfig string) string {

	config, err := clientcmd.LoadFromFile(kubeconfig)
	if err != nil {
		panic(err.Error())
	}
	ns := config.Contexts[config.CurrentContext].Namespace

	if len(ns) == 0 {
		ns = "default"
	}

	return ns
}

func getPodLogs(namespace string, pods v1.PodList) {

	logOpts := &v1.PodLogOptions{}
	// Since
	if *since != "" {
		// After
		duration, err := time.ParseDuration(*since)
		if err != nil {
			panic(err.Error())
		}
		s := int64(duration.Seconds())
		logOpts.SinceSeconds = &s
	}
	// Tail
	if *tail != -1 {
		logOpts.TailLines = tail
	}

	for _, pod := range pods.Items {
		pterm.Success.Printfln("Found pod %s \n", pod.Name)
		podTree := pterm.TreeNode{Text: pod.Name}

		// print each container in the pod
		for _, container := range pod.Spec.Containers {
			// get logs for the container
			logOpts.Container = container.Name
			// get logs for the container
			req := client.CoreV1().Pods(namespace).GetLogs(pod.Name, logOpts)

			// get logs
			logs, err := req.Stream(context.Background())
			if err != nil {
				pterm.Error.Printfln("Error getting logs for container %s\n%v", container.Name, err)
				containerTree := []pterm.TreeNode{{Text: pterm.Red(container.Name)}}
				podTree.Children = append(podTree.Children, containerTree...)

				break
				//panic(err.Error())
			}

			// add container to the tree
			containerTree := []pterm.TreeNode{{Text: container.Name}}
			podTree.Children = append(podTree.Children, containerTree...)

			fileLogs.Name = fmt.Sprintf("%s-%s.log", pod.Name, container.Name)
			saveLog(logs)
		}
		pterm.DefaultTree.WithRoot(podTree).Render()
	}
}

func findPodByLabel(namespace string, label string) {

	pterm.Info.Printfln("Getting pods in namespace %s with label %s\n\n", pterm.Green(namespace), pterm.Green(label))
	spinner1, _ := pterm.DefaultSpinner.Start()

	pods, err := client.CoreV1().Pods(namespace).List(context.TODO(), metav1.ListOptions{
		LabelSelector: label,
	})
	if statusError, isStatus := err.(*errors.StatusError); isStatus {
		fmt.Printf("Error getting pods in namespace %s: %v\n",
			namespace, statusError.ErrStatus.Message)
	}
	if err != nil {
		panic(err.Error())
	}

	// if pods are not found print message
	if len(pods.Items) == 0 {
		pterm.Error.Printfln("No pods found in namespace %s with label %s\n", namespace, label)
		spinner1.Stop()
		return
	}
	getPodLogs(namespace, *pods)
	spinner1.Stop()
}

func saveLog(logs io.ReadCloser) {
	anyLogFound = true

	defer func(logs io.ReadCloser) {
		err := logs.Close()
		if err != nil {
			panic(err.Error())
		}
	}(logs)

	// Create the log file
	if err := os.MkdirAll(fileLogs.Path, 0755); err != nil {
		panic(err.Error())
	}
	logFilePath := filepath.Join(fileLogs.Path, fileLogs.Name)
	logFile, err := os.Create(logFilePath)
	if err != nil {
		panic(err.Error())
	}
	defer func(logFile *os.File) {
		err := logFile.Close()
		if err != nil {
			panic(err.Error())
		}
	}(logFile)

<<<<<<< HEAD
	// Read and write logs in chunks
	buf := make([]byte, 4096) // 4KB chunks
	for {
		n, err := logs.Read(buf)
		if err != nil && err != io.EOF {
			panic(err.Error())
		}
		if n == 0 {
			break
		}
		if _, err := logFile.Write(buf[:n]); err != nil {
			panic(err.Error())
		}
=======
	// some logs could be empty
	if buf.Len() == 0 {
		pterm.Warning.Printfln("Empty logs for %s", fileLogs.Name)
		return
>>>>>>> bdc9ac75
	}

	// If logReverse is enabled, reverse the lines in the file
	if *logReverse {
		reverseLogFileInChunks(logFilePath)
	}
}

func reverseLogFileInChunks(filePath string) {
	// Open the file for reading
	file, err := os.Open(filePath)
	if err != nil {
		panic(err.Error())
	}
	defer func(file *os.File) {
		err := file.Close()
		if err != nil {
			panic(err.Error())
		}
	}(file)

	// Read the entire file into memory in chunks
	var content []byte
	buf := make([]byte, 4096) // 4KB chunks
	for {
		n, err := file.Read(buf)
		if err != nil && err != io.EOF {
			panic(err.Error())
		}
		if n == 0 {
			break
		}
		content = append(content, buf[:n]...)
	}

	// Split the content into lines and reverse the order
	lines := bytes.Split(content, []byte("\n"))
	for i, j := 0, len(lines)-1; i < j; i, j = i+1, j-1 {
		lines[i], lines[j] = lines[j], lines[i]
	}

	// Join the reversed lines back into a single byte slice
	reversedContent := bytes.Join(lines, []byte("\n"))

	// Write the reversed content back to the file in chunks
	err = os.WriteFile(filePath, reversedContent, 0644)
	if err != nil {
		panic(err.Error())
	}
}

var rootCmd = &cobra.Command{
	Use:   "klogs",
	Short: "Get logs from Pods, super fast! 🚀",
	Long: `klogs is a CLI tool to get logs from Kubernetes Pods.
It is designed to be fast and efficient, and can get logs from multiple Pods/Containers at once. Blazing fast. 🔥`,

	Run: func(cmd *cobra.Command, args []string) {

		splashScreen()
		configLogPath()
		configClient()
		configNamespace()

		if len(*labels) == 0 {
			listPods(*namespace)
		}

		for _, l := range *labels {
			findPodByLabel(*namespace, l)
		}

		if anyLogFound {
			pterm.Info.Printfln("Logs saved to %s", fileLogs.Path)
		}
	},
}

// Execute is the entry point for the command
func Execute() {
	err := rootCmd.Execute()
	if err != nil {
		os.Exit(1)
	}
}

func init() {
	namespace = rootCmd.Flags().StringP("namespace", "n", "", "Select namespace")
	labels = rootCmd.Flags().StringArrayP("label", "l", []string{}, "Select label")
	customLogPath = rootCmd.Flags().StringP("logpath", "p", "", "Custom log path")
	logReverse = rootCmd.Flags().BoolP("reverse", "r", false, "Write logs in reverse order (date descending)")
	kubeconfig = rootCmd.Flags().String("kubeconfig", "", "(optional) Absolute path to the kubeconfig file")
	allPods = rootCmd.Flags().BoolP("all", "a", false, "Get logs for all pods in the namespace")
	since = rootCmd.Flags().StringP("since", "s", "", "Only return logs newer than a relative duration like 5s, 2m, or 3h. Defaults to all logs.")
	tail = rootCmd.Flags().Int64P("tail", "t", -1, "Lines of the most recent log to save")

	if home := homedir.HomeDir(); home != "" && *kubeconfig == "" {
		*kubeconfig = filepath.Join(home, ".kube", "config")
	} else {
		pterm.Fatal.Printfln("Kubeconfig not found, please provide a kubeconfig file with --kubeconfig")
	}
}<|MERGE_RESOLUTION|>--- conflicted
+++ resolved
@@ -271,6 +271,18 @@
 		}
 	}(logs)
 
+	// Test if logs is empty
+	bufTest := make([]byte, 1)
+	n, err := logs.Read(bufTest)
+	if err != nil && err != io.EOF {
+		panic(err.Error())
+	}
+	if n == 0 {
+		// some logs could be empty
+		pterm.Warning.Printfln("Empty logs for %s", fileLogs.Name)
+		return
+	}
+
 	// Create the log file
 	if err := os.MkdirAll(fileLogs.Path, 0755); err != nil {
 		panic(err.Error())
@@ -287,7 +299,6 @@
 		}
 	}(logFile)
 
-<<<<<<< HEAD
 	// Read and write logs in chunks
 	buf := make([]byte, 4096) // 4KB chunks
 	for {
@@ -301,12 +312,6 @@
 		if _, err := logFile.Write(buf[:n]); err != nil {
 			panic(err.Error())
 		}
-=======
-	// some logs could be empty
-	if buf.Len() == 0 {
-		pterm.Warning.Printfln("Empty logs for %s", fileLogs.Name)
-		return
->>>>>>> bdc9ac75
 	}
 
 	// If logReverse is enabled, reverse the lines in the file
